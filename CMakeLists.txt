cmake_minimum_required(VERSION 2.8)
project(blmc_drivers)

find_package(catkin REQUIRED)
find_package(Xenomai QUIET)
find_package(Eigen3 REQUIRED)

# support for c++ 11 -----------------------------------
SET(CMAKE_CXX_FLAGS "${CMAKE_CXX_FLAGS} -std=gnu++11")

# for convenience for qtcreator, does nothing ----------
FILE(GLOB_RECURSE LibFiles *.h *.hpp)
add_custom_target(headers SOURCES ${LibFiles})

# Use the `uname` command to determine if running on a RT_PREEMPTED system.
execute_process(COMMAND uname -v OUTPUT_VARIABLE uname_OUTPUT)


if(Xenomai_FOUND)
    add_definitions(${Xenomai_DEFINITIONS})

    include_directories(
        ./include
        ./new_api
        ${Xenomai_INCLUDE_DIR}
        )

    catkin_package(
      INCLUDE_DIRS ./include ${Xenomai_INCLUDE_DIR}
      LIBRARIES ${PROJECT_NAME}
      #CATKIN_DEPENDS
      DEPENDS Xenomai
    )

    # libraries ################################################################
    add_library(${PROJECT_NAME}
        src/can.c
        src/blmc_can.c
        src/optoforce_can.c
        )
    target_link_libraries(${PROJECT_NAME}
        ${Xenomai_LIBRARY_XENOMAI}
        ${Xenomai_LIBRARY_NATIVE}
        ${Xenomai_LIBRARY_RTDM}
        )

    # unit tests ###############################################################
    catkin_add_gtest(threadsafe_object_test
      tests/main.cpp
      tests/threadsafe_object_test.cpp
    )
    target_link_libraries(threadsafe_object_test ${PROJECT_NAME})

    catkin_add_gtest(threadsafe_timeseries_test
      tests/main.cpp
      tests/threadsafe_timeseries_test.cpp
    )
    target_link_libraries(threadsafe_timeseries_test ${PROJECT_NAME})


    # demos ####################################################################
    # new api ------------------------------------------------------------------
    add_executable(blmc_demo_finger
        new_api/demos/demo_finger.cpp
        )
    target_link_libraries(blmc_demo_finger ${PROJECT_NAME})

    add_executable(blmc_demo_3_motors
        new_api/demos/demo_3_motors.cpp
        )
    target_link_libraries(blmc_demo_3_motors ${PROJECT_NAME})

    add_executable(blmc_demo_single_motor
        new_api/demos/demo_single_motor.cpp
        )
    target_link_libraries(blmc_demo_single_motor ${PROJECT_NAME})

    # old api ------------------------------------------------------------------
    add_executable(blmc_can_demo
        demo/blmc_can_demo.c
        )
    target_link_libraries(blmc_can_demo ${PROJECT_NAME})

    add_executable(blmc_can_demo_optoforce_dumper
        demo/blmc_can_demo_optoforce_dumper.c
        src/can.c
        src/blmc_can.c
        src/optoforce_can.c
        )
    target_link_libraries(blmc_can_demo_optoforce_dumper ${PROJECT_NAME})

# elseif(${uname_OUTPUT} MATCHES "PREEMPT")
else()
    add_definitions("-D__RT_PREEMPT__")

    include_directories(
        ./include
     )

    catkin_package(
        INCLUDE_DIRS ./include
    )

    add_executable(blmc_demo_3_motors
        demos/demo_3_motors.cpp
        )
    target_link_libraries(blmc_demo_3_motors pthread)

<<<<<<< HEAD
=======
    add_executable(blmc_demo_single_motor
        demos/demo_single_motor.cpp
        )
    target_link_libraries(blmc_demo_single_motor pthread)

>>>>>>> 6bc9089e

    # unit tests ###############################################################
    catkin_add_gtest(threadsafe_object_test
      tests/main.cpp
      tests/threadsafe_object_test.cpp
    )
    target_link_libraries(threadsafe_object_test)

    catkin_add_gtest(threadsafe_timeseries_test
      tests/main.cpp
      tests/threadsafe_timeseries_test.cpp
    )
    target_link_libraries(threadsafe_timeseries_test)

endif()<|MERGE_RESOLUTION|>--- conflicted
+++ resolved
@@ -106,14 +106,6 @@
         )
     target_link_libraries(blmc_demo_3_motors pthread)
 
-<<<<<<< HEAD
-=======
-    add_executable(blmc_demo_single_motor
-        demos/demo_single_motor.cpp
-        )
-    target_link_libraries(blmc_demo_single_motor pthread)
-
->>>>>>> 6bc9089e
 
     # unit tests ###############################################################
     catkin_add_gtest(threadsafe_object_test
