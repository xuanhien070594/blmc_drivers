--- conflicted
+++ resolved
@@ -145,9 +145,6 @@
     )
     target_link_libraries(blmc_can_sine_demo ${PROJECT_NAME} pthread m)
 
-<<<<<<< HEAD
-
-
     add_executable(api_demo_finger
         new_api/demos/api_demo_finger.cpp
         src/can.c
@@ -172,7 +169,7 @@
         src/optoforce_can.c
         )
     target_link_libraries(api_demo_single_motor ${PROJECT_NAME} pthread)
-=======
+
     add_executable(blmc_can_anticogging
         demo/blmc_can_anticogging.cpp
         src/can.c
@@ -180,7 +177,6 @@
         src/optoforce_can.c
     )
     target_link_libraries(blmc_can_anticogging ${PROJECT_NAME} pthread m)
->>>>>>> 54723dab
 
   # Demo executable
 #  add_executable(blmc_can_demo_optoforce_dumper
